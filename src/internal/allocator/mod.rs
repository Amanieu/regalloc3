--- conflicted
+++ resolved
@@ -50,11 +50,7 @@
 use crate::function::Function;
 use crate::internal::reg_matrix::InterferenceKind;
 use crate::reginfo::{PhysReg, RegGroup, RegInfo};
-<<<<<<< HEAD
-use crate::{Options, RegAllocError, SplitStrategy, Stats};
-=======
 use crate::{Options, RegAllocError, Stats};
->>>>>>> 309ee196
 
 entity_def! {
     /// This type represents either a [`PhysReg`] for groups of size 1 or a
@@ -403,10 +399,6 @@
         options: &Options,
         func: &impl Function,
         reginfo: &impl RegInfo,
-<<<<<<< HEAD
-        options: &Options,
-=======
->>>>>>> 309ee196
     ) -> Result<(), RegAllocError> {
         self.assignments.clear_and_resize(virt_regs.num_virt_regs());
         self.remat_segments.clear();
@@ -424,11 +416,7 @@
             split_placement,
             coalescing,
             stats,
-<<<<<<< HEAD
-            split_strategy: options.split_strategy,
-=======
             options,
->>>>>>> 309ee196
         };
 
         // Populate the queue with the initial set of virtual registers.
